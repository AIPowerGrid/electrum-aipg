import time
from typing import TYPE_CHECKING, List, Optional, Union, Dict, Any, Sequence
from decimal import Decimal

import attr

from .json_db import StoredObject, stored_in
from .i18n import _
from .util import age, InvoiceError, format_satoshis
from .bip21 import create_bip21_uri
from .lnutil import hex_to_bytes
from .lnaddr import lndecode, LnAddr
from . import constants
from .bitcoin import COIN, TOTAL_COIN_SUPPLY_LIMIT_IN_BTC
from .bitcoin import address_to_script
from .transaction import PartialTxOutput
from .crypto import sha256d

if TYPE_CHECKING:
    from .paymentrequest import PaymentRequest

# convention: 'invoices' = outgoing , 'request' = incoming

# status of payment requests
PR_UNPAID   = 0     # if onchain: invoice amt not reached by txs in mempool+chain. if LN: invoice not paid.
PR_EXPIRED  = 1     # invoice is unpaid and expiry time reached
PR_UNKNOWN  = 2     # e.g. invoice not found
PR_PAID     = 3     # if onchain: paid and mined (1 conf). if LN: invoice is paid.
PR_INFLIGHT = 4     # only for LN. payment attempt in progress
PR_FAILED   = 5     # only for LN. we attempted to pay it, but all attempts failed
PR_ROUTING  = 6     # only for LN. *unused* atm.
PR_UNCONFIRMED = 7  # only onchain. invoice is satisfied but tx is not mined yet.
PR_BROADCASTING = 8    # onchain, tx is being broadcast
PR_BROADCAST    = 9    # onchain, tx was broadcast, is not yet in our history

pr_color = {
    PR_UNPAID:   (.7, .7, .7, 1),
    PR_PAID:     (.2, .9, .2, 1),
    PR_UNKNOWN:  (.7, .7, .7, 1),
    PR_EXPIRED:  (.9, .2, .2, 1),
    PR_INFLIGHT: (.9, .6, .3, 1),
    PR_FAILED:   (.9, .2, .2, 1),
    PR_ROUTING:  (.9, .6, .3, 1),
    PR_BROADCASTING:  (.9, .6, .3, 1),
    PR_BROADCAST:  (.9, .6, .3, 1),
    PR_UNCONFIRMED: (.9, .6, .3, 1),
}

pr_tooltips = {
    PR_UNPAID:_('Unpaid'),
    PR_PAID:_('Paid'),
    PR_UNKNOWN:_('Unknown'),
    PR_EXPIRED:_('Expired'),
    PR_INFLIGHT:_('In progress'),
    PR_BROADCASTING:_('Broadcasting'),
    PR_BROADCAST:_('Broadcast successfully'),
    PR_FAILED:_('Failed'),
    PR_ROUTING: _('Computing route...'),
    PR_UNCONFIRMED: _('Unconfirmed'),
}

PR_DEFAULT_EXPIRATION_WHEN_CREATING = 24*60*60  # 1 day
pr_expiration_values = {
    0: _('Never'),
    10*60: _('10 minutes'),
    60*60: _('1 hour'),
    24*60*60: _('1 day'),
    7*24*60*60: _('1 week'),
}
assert PR_DEFAULT_EXPIRATION_WHEN_CREATING in pr_expiration_values


def _decode_outputs(outputs) -> Optional[List[PartialTxOutput]]:
    if outputs is None:
        return None
    ret = []
    for output in outputs:
        if not isinstance(output, PartialTxOutput):
            output = PartialTxOutput.from_legacy_tuple(*output)
        ret.append(output)
    return ret


# hack: BOLT-11 is not really clear on what an expiry of 0 means.
# It probably interprets it as 0 seconds, so already expired...
# Our higher level invoices code however uses 0 for "never".
# Hence set some high expiration here
LN_EXPIRY_NEVER = 100 * 365 * 24 * 60 * 60  # 100 years



@attr.s
class BaseInvoice(StoredObject):
    """
    Base class for Invoice and Request
    In the code, we use 'invoice' for outgoing payments, and 'request' for incoming payments.

    TODO this class is getting too complicated for "attrs"... maybe we should rewrite it without.
    """

    # mandatory fields
<<<<<<< HEAD
    asset = attr.ib(type=Optional[str], kw_only=True)
    amount_msat = attr.ib(kw_only=True)  # type: Optional[Union[int, str]]  # can be '!' or None
=======
    amount_msat = attr.ib(  # can be '!' or None
        kw_only=True, on_setattr=attr.setters.validate)  # type: Optional[Union[int, str]]
>>>>>>> b5654b64
    message = attr.ib(type=str, kw_only=True)
    time = attr.ib(  # timestamp of the invoice
        type=int, kw_only=True, validator=attr.validators.instance_of(int), on_setattr=attr.setters.validate)
    exp = attr.ib(  # expiration delay (relative). 0 means never
        type=int, kw_only=True, validator=attr.validators.instance_of(int), on_setattr=attr.setters.validate)

    # optional fields.
    # an request (incoming) can be satisfied onchain, using lightning or using a swap
    # an invoice (outgoing) is constructed from a source: bip21, bip70, lnaddr

    # onchain only
    outputs = attr.ib(kw_only=True, converter=_decode_outputs)  # type: Optional[List[PartialTxOutput]]
    height = attr.ib(  # only for receiving
        type=int, kw_only=True, validator=attr.validators.instance_of(int), on_setattr=attr.setters.validate)
    bip70 = attr.ib(type=str, kw_only=True)  # type: Optional[str]
    #bip70_requestor = attr.ib(type=str, kw_only=True)  # type: Optional[str]


    def is_lightning(self) -> bool:
        raise NotImplementedError()

    def get_address(self) -> Optional[str]:
        """returns the first address, to be displayed in GUI"""
        raise NotImplementedError()

    @property
    def rhash(self) -> str:
        raise NotImplementedError()

    def get_status_str(self, status):
        status_str = pr_tooltips[status]
        if status == PR_UNPAID:
            if self.exp > 0 and self.exp != LN_EXPIRY_NEVER:
                expiration = self.get_expiration_date()
                status_str = _('Expires') + ' ' + age(expiration, include_seconds=True)
        return status_str

    def get_outputs(self) -> Sequence[PartialTxOutput]:
        outputs = self.outputs or []
        if not outputs:
            address = self.get_address()
            amount = self.get_amount_sat()
            if address and amount is not None:
                outputs = [PartialTxOutput.from_address_and_value(address, int(amount))]
        return outputs

    def get_expiration_date(self):
        # 0 means never
        return self.exp + self.time if self.exp else 0

    @staticmethod
    def _get_cur_time():  # for unit tests
        return time.time()

    def has_expired(self) -> bool:
        exp = self.get_expiration_date()
        return bool(exp) and exp < self._get_cur_time()

    def get_amount_msat(self) -> Union[int, str, None]:
        return self.amount_msat

    def get_time(self):
        return self.time

    def get_message(self):
        return self.message

    def get_amount_sat(self) -> Union[int, str, None]:
        """
        Returns an integer satoshi amount, or '!' or None.
        Callers who need msat precision should call get_amount_msat()
        """
        amount_msat = self.amount_msat
        if amount_msat in [None, "!"]:
            return amount_msat
        return int(amount_msat // 1000)

<<<<<<< HEAD
    def get_asset(self):
        return self.asset
=======
    def set_amount_msat(self, amount_msat: Union[int, str]) -> None:
        """The GUI uses this to fill the amount for a zero-amount invoice."""
        if amount_msat == "!":
            amount_sat = amount_msat
        else:
            assert isinstance(amount_msat, int), f"{amount_msat=!r}"
            assert amount_msat >= 0, amount_msat
            amount_sat = (amount_msat // 1000) + int(amount_msat % 1000 > 0)  # round up
        if outputs := self.outputs:
            assert len(self.outputs) == 1, len(self.outputs)
            self.outputs = [PartialTxOutput(scriptpubkey=outputs[0].scriptpubkey, value=amount_sat)]
        self.amount_msat = amount_msat
>>>>>>> b5654b64

    @amount_msat.validator
    def _validate_amount(self, attribute, value):
        if value is None:
            return
        if isinstance(value, int):
            if not (0 <= value <= TOTAL_COIN_SUPPLY_LIMIT_IN_BTC * COIN * 1000):
                raise InvoiceError(f"amount is out-of-bounds: {value!r} msat")
        elif isinstance(value, str):
            if value != '!':
                raise InvoiceError(f"unexpected amount: {value!r}")
        else:
            raise InvoiceError(f"unexpected amount: {value!r}")

    @classmethod
    def from_bech32(cls, invoice: str) -> 'Invoice':
        """Constructs Invoice object from BOLT-11 string.
        Might raise InvoiceError.
        """
        raise NotImplementedError()
        try:
            lnaddr = lndecode(invoice)
        except Exception as e:
            raise InvoiceError(e) from e
        amount_msat = lnaddr.get_amount_msat()
        timestamp = lnaddr.date
        exp_delay = lnaddr.get_expiry()
        message = lnaddr.get_description()
        return Invoice(
            message=message,
            amount_msat=amount_msat,
            time=timestamp,
            exp=exp_delay,
            outputs=None,
            bip70=None,
            height=0,
            lightning_invoice=invoice,
        )

    @classmethod
    def from_bip70_payreq(cls, pr: 'PaymentRequest', *, height: int = 0) -> 'Invoice':
        return Invoice(
            amount_msat=pr.get_amount()*1000,
            asset=pr.get_asset(),
            message=pr.get_memo(),
            time=pr.get_time(),
            exp=pr.get_expiration_date() - pr.get_time(),
            outputs=pr.get_outputs(),
            bip70=pr.raw.hex(),
            height=height,
            lightning_invoice=None,
        )

    def get_id(self) -> str:
        if self.is_lightning():
            return self.rhash
        else:  # on-chain
            return get_id_from_onchain_outputs(outputs=self.get_outputs(), timestamp=self.time)

    def as_dict(self, status):
        d = {
            'is_lightning': self.is_lightning(),
            'amount_BTC': format_satoshis(self.get_amount_sat()),
            'message': self.message,
            'timestamp': self.get_time(),
            'expiry': self.exp,
            'status': status,
            'status_str': self.get_status_str(status),
            'id': self.get_id(),
            'amount_sat': self.get_amount_sat(),
        }
        if self.is_lightning():
            d['amount_msat'] = self.get_amount_msat()
        return d


@stored_in('invoices')
@attr.s
class Invoice(BaseInvoice):
    lightning_invoice = attr.ib(type=str, kw_only=True)  # type: Optional[str]
    __lnaddr = None
    _broadcasting_status = None # can be None or PR_BROADCASTING or PR_BROADCAST

    def is_lightning(self):
        return self.lightning_invoice is not None

    def get_broadcasting_status(self):
        return self._broadcasting_status

    def get_address(self) -> Optional[str]:
        address = None
        if self.outputs:
            address = self.outputs[0].address if len(self.outputs) > 0 else None
        if not address and self.is_lightning():
            address = self._lnaddr.get_fallback_address() or None
        return address

    @property
    def _lnaddr(self) -> LnAddr:
        if self.__lnaddr is None:
            self.__lnaddr = lndecode(self.lightning_invoice)
        return self.__lnaddr

    @property
    def rhash(self) -> str:
        assert self.is_lightning()
        return self._lnaddr.paymenthash.hex()

    @lightning_invoice.validator
    def _validate_invoice_str(self, attribute, value):
        if value is not None:
            lnaddr = lndecode(value)  # this checks the str can be decoded
            self.__lnaddr = lnaddr    # save it, just to avoid having to recompute later

    def can_be_paid_onchain(self) -> bool:
        if self.is_lightning():
            return bool(self._lnaddr.get_fallback_address())
        else:
            return True

    def to_debug_json(self) -> Dict[str, Any]:
        d = self.to_json()
        d["lnaddr"] = self._lnaddr.to_debug_json()
        return d


@stored_in('payment_requests')
@attr.s
class Request(BaseInvoice):
    payment_hash = attr.ib(type=bytes, kw_only=True, converter=hex_to_bytes)  # type: Optional[bytes]
    
    def is_lightning(self):
        return self.payment_hash is not None

    def get_address(self) -> Optional[str]:
        address = None
        if self.outputs:
            address = self.outputs[0].address if len(self.outputs) > 0 else None
        return address

    @property
    def rhash(self) -> str:
        assert self.is_lightning()
        return self.payment_hash.hex()

    def get_bip21_URI(
        self,
        *,
        lightning_invoice: Optional[str] = None,
    ) -> Optional[str]:
        addr = self.get_address()
        amount = self.get_amount_sat()
        asset = self.get_asset()
        if amount is not None:
            amount = int(amount)
        message = self.message
        extra = {}
        if self.time and self.exp:
            extra['time'] = str(int(self.time))
            extra['exp'] = str(int(self.exp))
        if asset:
            extra['asset'] = asset
        if lightning_invoice:
            extra['lightning'] = lightning_invoice
        if not addr and lightning_invoice:
            return "raven:?lightning="+lightning_invoice
        if not addr and not lightning_invoice:
            return None
        uri = create_bip21_uri(addr, amount, message, extra_query_params=extra)
        return str(uri)


def get_id_from_onchain_outputs(outputs: Sequence[PartialTxOutput], *, timestamp: int) -> str:
    outputs_str = "\n".join(f"{txout.scriptpubkey.hex()}, {txout.value}" for txout in outputs)
    return sha256d(outputs_str + "%d" % timestamp).hex()[0:10]<|MERGE_RESOLUTION|>--- conflicted
+++ resolved
@@ -99,13 +99,9 @@
     """
 
     # mandatory fields
-<<<<<<< HEAD
     asset = attr.ib(type=Optional[str], kw_only=True)
-    amount_msat = attr.ib(kw_only=True)  # type: Optional[Union[int, str]]  # can be '!' or None
-=======
     amount_msat = attr.ib(  # can be '!' or None
         kw_only=True, on_setattr=attr.setters.validate)  # type: Optional[Union[int, str]]
->>>>>>> b5654b64
     message = attr.ib(type=str, kw_only=True)
     time = attr.ib(  # timestamp of the invoice
         type=int, kw_only=True, validator=attr.validators.instance_of(int), on_setattr=attr.setters.validate)
@@ -183,10 +179,9 @@
             return amount_msat
         return int(amount_msat // 1000)
 
-<<<<<<< HEAD
     def get_asset(self):
         return self.asset
-=======
+
     def set_amount_msat(self, amount_msat: Union[int, str]) -> None:
         """The GUI uses this to fill the amount for a zero-amount invoice."""
         if amount_msat == "!":
@@ -199,7 +194,6 @@
             assert len(self.outputs) == 1, len(self.outputs)
             self.outputs = [PartialTxOutput(scriptpubkey=outputs[0].scriptpubkey, value=amount_sat)]
         self.amount_msat = amount_msat
->>>>>>> b5654b64
 
     @amount_msat.validator
     def _validate_amount(self, attribute, value):
