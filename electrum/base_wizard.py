--- conflicted
+++ resolved
@@ -211,11 +211,6 @@
                 ('restore_from_key', _('Use a master key')),
                 ('choose_hw_device', _('Use a hardware device')),
             ]
-<<<<<<< HEAD
-            if not self.is_kivy and not self.wallet_type == 'multisig':
-                choices.append(('choose_hw_device',  _('Use a hardware device')))
-=======
->>>>>>> cffbe44c
         else:
             message = _('Add a cosigner to your multi-sig wallet')
             choices = [
@@ -223,11 +218,6 @@
                 ('restore_from_seed', _('Enter cosigner seed')),
                 ('choose_hw_device', _('Cosign with hardware device')),
             ]
-<<<<<<< HEAD
-            #if not self.is_kivy:
-            #    choices.append(('choose_hw_device',  _('Cosign with hardware device')))
-=======
->>>>>>> cffbe44c
 
         self.choice_dialog(title=title, message=message, choices=choices, run_next=self.run)
 
