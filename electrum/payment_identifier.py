--- conflicted
+++ resolved
@@ -495,8 +495,8 @@
             return [PartialTxOutput(scriptpubkey=scriptpubkey, value=amount)]
         elif self.bip21:
             address = self.bip21.get('address')
-<<<<<<< HEAD
-            scriptpubkey = self.parse_output(address)
+            scriptpubkey, is_address = self.parse_output(address)
+            assert is_address  # unlikely, but make sure it is an address, not a script
             asset = self.bip21.get('asset', None)
             if asset:
                 if isinstance(amount, str):
@@ -504,10 +504,6 @@
                 else:
                     scriptpubkey = bytes.fromhex(generate_transfer_script_from_base(asset, amount, scriptpubkey.hex()))
                     amount = 0
-=======
-            scriptpubkey, is_address = self.parse_output(address)
-            assert is_address  # unlikely, but make sure it is an address, not a script
->>>>>>> cffbe44c
             return [PartialTxOutput(scriptpubkey=scriptpubkey, value=amount)]
         else:
             raise Exception('not onchain')
